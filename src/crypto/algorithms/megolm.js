/*
Copyright 2015, 2016 OpenMarket Ltd

Licensed under the Apache License, Version 2.0 (the "License");
you may not use this file except in compliance with the License.
You may obtain a copy of the License at

    http://www.apache.org/licenses/LICENSE-2.0

Unless required by applicable law or agreed to in writing, software
distributed under the License is distributed on an "AS IS" BASIS,
WITHOUT WARRANTIES OR CONDITIONS OF ANY KIND, either express or implied.
See the License for the specific language governing permissions and
limitations under the License.
*/
"use strict";

/**
 * Defines m.olm encryption/decryption
 *
 * @module crypto/algorithms/megolm
 */

import Promise from 'bluebird';

const utils = require("../../utils");
const olmlib = require("../olmlib");
const base = require("./base");

/**
 * @private
 * @constructor
 *
 * @param {string} sessionId
 *
 * @property {string} sessionId
 * @property {Number} useCount     number of times this session has been used
 * @property {Number} creationTime when the session was created (ms since the epoch)
 *
 * @property {object} sharedWithDevices
 *    devices with which we have shared the session key
 *        userId -> {deviceId -> msgindex}
 */
function OutboundSessionInfo(sessionId) {
    this.sessionId = sessionId;
    this.useCount = 0;
    this.creationTime = new Date().getTime();
    this.sharedWithDevices = {};
}


/**
 * Check if it's time to rotate the session
 *
 * @param {Number} rotationPeriodMsgs
 * @param {Number} rotationPeriodMs
 * @return {Boolean}
 */
OutboundSessionInfo.prototype.needsRotation = function(
    rotationPeriodMsgs, rotationPeriodMs,
) {
    const sessionLifetime = new Date().getTime() - this.creationTime;

    if (this.useCount >= rotationPeriodMsgs ||
        sessionLifetime >= rotationPeriodMs
       ) {
        console.log(
            "Rotating megolm session after " + this.useCount +
                " messages, " + sessionLifetime + "ms",
        );
        return true;
    }

    return false;
};


/**
 * Determine if this session has been shared with devices which it shouldn't
 * have been.
 *
 * @param {Object} devicesInRoom userId -> {deviceId -> object}
 *   devices we should shared the session with.
 *
 * @return {Boolean} true if we have shared the session with devices which aren't
 * in devicesInRoom.
 */
OutboundSessionInfo.prototype.sharedWithTooManyDevices = function(
    devicesInRoom,
) {
    for (const userId in this.sharedWithDevices) {
        if (!this.sharedWithDevices.hasOwnProperty(userId)) {
            continue;
        }

        if (!devicesInRoom.hasOwnProperty(userId)) {
            console.log("Starting new session because we shared with " + userId);
            return true;
        }

        for (const deviceId in this.sharedWithDevices[userId]) {
            if (!this.sharedWithDevices[userId].hasOwnProperty(deviceId)) {
                continue;
            }

            if (!devicesInRoom[userId].hasOwnProperty(deviceId)) {
                console.log(
                    "Starting new session because we shared with " +
                        userId + ":" + deviceId,
                );
                return true;
            }
        }
    }
};


/**
 * Megolm encryption implementation
 *
 * @constructor
 * @extends {module:crypto/algorithms/base.EncryptionAlgorithm}
 *
 * @param {object} params parameters, as per
 *     {@link module:crypto/algorithms/base.EncryptionAlgorithm}
 */
function MegolmEncryption(params) {
    base.EncryptionAlgorithm.call(this, params);

    // the most recent attempt to set up a session. This is used to serialise
    // the session setups, so that we have a race-free view of which session we
    // are using, and which devices we have shared the keys with. It resolves
    // with an OutboundSessionInfo (or undefined, for the first message in the
    // room).
    this._setupPromise = Promise.resolve();

    // default rotation periods
    this._sessionRotationPeriodMsgs = 100;
    this._sessionRotationPeriodMs = 7 * 24 * 3600 * 1000;

    if (params.config.rotation_period_ms !== undefined) {
        this._sessionRotationPeriodMs = params.config.rotation_period_ms;
    }

    if (params.config.rotation_period_msgs !== undefined) {
        this._sessionRotationPeriodMsgs = params.config.rotation_period_msgs;
    }
}
utils.inherits(MegolmEncryption, base.EncryptionAlgorithm);

/**
 * @private
 *
 * @param {Object} devicesInRoom The devices in this room, indexed by user ID
 *
 * @return {module:client.Promise} Promise which resolves to the
 *    OutboundSessionInfo when setup is complete.
 */
MegolmEncryption.prototype._ensureOutboundSession = function(devicesInRoom) {
    const self = this;

    let session;

    // takes the previous OutboundSessionInfo, and considers whether to create
    // a new one. Also shares the key with any (new) devices in the room.
    // Updates `session` to hold the final OutboundSessionInfo.
    //
    // returns a promise which resolves once the keyshare is successful.
    async function prepareSession(oldSession) {
        session = oldSession;

        // need to make a brand new session?
        if (session && session.needsRotation(self._sessionRotationPeriodMsgs,
                                             self._sessionRotationPeriodMs)
           ) {
            console.log("Starting new megolm session because we need to rotate.");
            session = null;
        }

        // determine if we have shared with anyone we shouldn't have
        if (session && session.sharedWithTooManyDevices(devicesInRoom)) {
            session = null;
        }

        if (!session) {
            console.log(`Starting new megolm session for room ${self._roomId}`);
            session = await self._prepareNewSession();
        }

        // now check if we need to share with any devices
        const shareMap = {};

        for (const userId in devicesInRoom) {
            if (!devicesInRoom.hasOwnProperty(userId)) {
                continue;
            }

            const userDevices = devicesInRoom[userId];

            for (const deviceId in userDevices) {
                if (!userDevices.hasOwnProperty(deviceId)) {
                    continue;
                }

                const deviceInfo = userDevices[deviceId];

                const key = deviceInfo.getIdentityKey();
                if (key == self._olmDevice.deviceCurve25519Key) {
                    // don't bother sending to ourself
                    continue;
                }

                if (
                    !session.sharedWithDevices[userId] ||
                        session.sharedWithDevices[userId][deviceId] === undefined
                ) {
                    shareMap[userId] = shareMap[userId] || [];
                    shareMap[userId].push(deviceInfo);
                }
            }
        }

        return self._shareKeyWithDevices(
            session, shareMap,
        );
    }

    // helper which returns the session prepared by prepareSession
    function returnSession() {
        return session;
    }

    // first wait for the previous share to complete
    const prom = this._setupPromise.then(prepareSession);

    // _setupPromise resolves to `session` whether or not the share succeeds
    this._setupPromise = prom.then(returnSession, returnSession);

    // but we return a promise which only resolves if the share was successful.
    return prom.then(returnSession);
};

/**
 * @private
 *
 * @return {module:crypto/algorithms/megolm.OutboundSessionInfo} session
 */
MegolmEncryption.prototype._prepareNewSession = async function() {
    const sessionId = this._olmDevice.createOutboundGroupSession();
    const key = this._olmDevice.getOutboundGroupSessionKey(sessionId);

    this._olmDevice.addInboundGroupSession(
        this._roomId, this._olmDevice.deviceCurve25519Key, [], sessionId,
        key.key, {ed25519: this._olmDevice.deviceEd25519Key},
    );

    return new OutboundSessionInfo(sessionId);
};

/**
 * @private
 *
 * @param {module:crypto/algorithms/megolm.OutboundSessionInfo} session
 *
 * @param {object<string, module:crypto/deviceinfo[]>} devicesByUser
 *    map from userid to list of devices
 *
 * @return {module:client.Promise} Promise which resolves once the key sharing
 *     message has been sent.
 */
MegolmEncryption.prototype._shareKeyWithDevices = function(session, devicesByUser) {
    const self = this;
    const maxToDeviceMessagesPerRequest = 20;

    const key = this._olmDevice.getOutboundGroupSessionKey(session.sessionId);
    const payload = {
        type: "m.room_key",
        content: {
            algorithm: olmlib.MEGOLM_ALGORITHM,
            room_id: this._roomId,
            session_id: session.sessionId,
            session_key: key.key,
            chain_index: key.chain_index,
        },
    };

    const contentMaps = [];
    let maxContentMapId = 0;
    let currentToDeviceId = 0;

    return olmlib.ensureOlmSessionsForDevices(
        this._olmDevice, this._baseApis, devicesByUser,
    ).then(function(devicemap) {
        const promises = [];

        for (const userId in devicesByUser) {
            if (!devicesByUser.hasOwnProperty(userId)) {
                continue;
            }

            const devicesToShareWith = devicesByUser[userId];
            const sessionResults = devicemap[userId];

            for (let i = 0; i < devicesToShareWith.length; i++) {
                const deviceInfo = devicesToShareWith[i];
                const deviceId = deviceInfo.deviceId;

                const sessionResult = sessionResults[deviceId];
                if (!sessionResult.sessionId) {
                    // no session with this device, probably because there
                    // were no one-time keys.
                    //
                    // we could send them a to_device message anyway, as a
                    // signal that they have missed out on the key sharing
                    // message because of the lack of keys, but there's not
                    // much point in that really; it will mostly serve to clog
                    // up to_device inboxes.
                    //
                    // ensureOlmSessionsForUsers has already done the logging,
                    // so just skip it.
                    continue;
                }

                console.log(
                    "sharing keys with device " + userId + ":" + deviceId,
                );

                const encryptedContent = {
                    algorithm: olmlib.OLM_ALGORITHM,
                    sender_key: self._olmDevice.deviceCurve25519Key,
                    ciphertext: {},
                };

<<<<<<< HEAD
                olmlib.encryptMessageForDevice(
                    encryptedContent.ciphertext,
                    self._userId,
                    self._deviceId,
                    self._olmDevice,
                    userId,
                    deviceInfo,
                    payload,
                );

                if (currentToDeviceId > maxToDeviceMessagesPerRequest) {
                    currentToDeviceId = 0;
                    maxContentMapId++;
                }
                if (!contentMaps[maxContentMapId]) {
                    contentMaps[maxContentMapId] = {};
                }

                if (!contentMaps[maxContentMapId][userId]) {
                    contentMaps[maxContentMapId][userId] = {};
                }

                contentMaps[maxContentMapId][userId][deviceId] = encryptedContent;
                currentToDeviceId++;
                haveTargets = true;
=======
                if (!contentMap[userId]) {
                    contentMap[userId] = {};
                }

                contentMap[userId][deviceId] = encryptedContent;

                promises.push(
                    olmlib.encryptMessageForDevice(
                        encryptedContent.ciphertext,
                        self._userId,
                        self._deviceId,
                        self._olmDevice,
                        userId,
                        deviceInfo,
                        payload,
                    ),
                );
>>>>>>> 92a75aaa
            }
        }

        if (promises.length === 0) {
            // no devices to send to
            return Promise.resolve();
        }
<<<<<<< HEAD
        // TODO: retries
        function sendToDeviceLoop(slice) {
            if (slice > maxContentMapId) {
                return Promise.resolve();
            }
            const contentMap = contentMaps[slice];
            return self._baseApis.sendToDevice("m.room.encrypted", contentMap)
                .then(() => {
                    console.log(`Uploaded megolm keys in ${self._roomId} `
                        + `(slice ${slice}/${maxContentMapId})`);

                    // store that we successfully uploaded the keys of the current slice
                    for (const userId in contentMap) {
                        if (!contentMap.hasOwnProperty(userId)) {
                            continue;
                        }
                        for (const deviceId in contentMap[userId]) {
                            if (!session.sharedWithDevices[userId]) {
                                session.sharedWithDevices[userId] = {};
                            }
                            session.sharedWithDevices[userId][deviceId] = key.chain_index;
                        }
                    }
                    return sendToDeviceLoop(slice + 1);
                });
        }
        return sendToDeviceLoop(0);
    }).then(() => {
=======

        return Promise.all(promises).then(() => {
            // TODO: retries
            return self._baseApis.sendToDevice("m.room.encrypted", contentMap);
        });
    }).then(function() {
>>>>>>> 92a75aaa
        console.log(`Completed megolm keyshare in ${self._roomId}`);

        // Add the devices we have shared with to session.sharedWithDevices.
        //
        // we deliberately iterate over devicesByUser (ie, the devices we
        // attempted to share with) rather than the contentMap (those we did
        // share with), because we don't want to try to claim a one-time-key
        // for dead devices on every message.
        for (const userId in devicesByUser) {
            if (!devicesByUser.hasOwnProperty(userId)) {
                continue;
            }
            if (!session.sharedWithDevices[userId]) {
                session.sharedWithDevices[userId] = {};
            }
            const devicesToShareWith = devicesByUser[userId];
            for (let i = 0; i < devicesToShareWith.length; i++) {
                const deviceInfo = devicesToShareWith[i];
                session.sharedWithDevices[userId][deviceInfo.deviceId] =
                    key.chain_index;
            }
        }
    });
};

/**
 * @inheritdoc
 *
 * @param {module:models/room} room
 * @param {string} eventType
 * @param {object} content plaintext event content
 *
 * @return {module:client.Promise} Promise which resolves to the new event body
 */
MegolmEncryption.prototype.encryptMessage = function(room, eventType, content) {
    const self = this;
    console.log(`Starting to encrypt event for ${this._roomId}`);

    return this._getDevicesInRoom(room).then(function(devicesInRoom) {
        // check if any of these devices are not yet known to the user.
        // if so, warn the user so they can verify or ignore.
        self._checkForUnknownDevices(devicesInRoom);

        return self._ensureOutboundSession(devicesInRoom);
    }).then(function(session) {
        const payloadJson = {
            room_id: self._roomId,
            type: eventType,
            content: content,
        };

        const ciphertext = self._olmDevice.encryptGroupMessage(
            session.sessionId, JSON.stringify(payloadJson),
        );

        const encryptedContent = {
            algorithm: olmlib.MEGOLM_ALGORITHM,
            sender_key: self._olmDevice.deviceCurve25519Key,
            ciphertext: ciphertext,
            session_id: session.sessionId,
             // Include our device ID so that recipients can send us a
             // m.new_device message if they don't have our session key.
            device_id: self._deviceId,
        };

        session.useCount++;
        return encryptedContent;
    });
};

/**
 * Checks the devices we're about to send to and see if any are entirely
 * unknown to the user.  If so, warn the user, and mark them as known to
 * give the user a chance to go verify them before re-sending this message.
 *
 * @param {Object} devicesInRoom userId -> {deviceId -> object}
 *   devices we should shared the session with.
 */
MegolmEncryption.prototype._checkForUnknownDevices = function(devicesInRoom) {
    const unknownDevices = {};

    Object.keys(devicesInRoom).forEach((userId)=>{
        Object.keys(devicesInRoom[userId]).forEach((deviceId)=>{
            const device = devicesInRoom[userId][deviceId];
            if (device.isUnverified() && !device.isKnown()) {
                if (!unknownDevices[userId]) {
                    unknownDevices[userId] = {};
                }
                unknownDevices[userId][deviceId] = device;
            }
        });
    });

    if (Object.keys(unknownDevices).length) {
        // it'd be kind to pass unknownDevices up to the user in this error
        throw new base.UnknownDeviceError(
            "This room contains unknown devices which have not been verified. " +
            "We strongly recommend you verify them before continuing.", unknownDevices);
    }
};

/**
 * Get the list of unblocked devices for all users in the room
 *
 * @param {module:models/room} room
 *
 * @return {module:client.Promise} Promise which resolves to a map
 *     from userId to deviceId to deviceInfo
 */
MegolmEncryption.prototype._getDevicesInRoom = function(room) {
    // XXX what about rooms where invitees can see the content?
    const roomMembers = utils.map(room.getJoinedMembers(), function(u) {
        return u.userId;
    });

    // We are happy to use a cached version here: we assume that if we already
    // have a list of the user's devices, then we already share an e2e room
    // with them, which means that they will have announced any new devices via
    // an m.new_device.
    //
    // XXX: what if the cache is stale, and the user left the room we had in
    // common and then added new devices before joining this one? --Matthew
    //
    // yup, see https://github.com/vector-im/riot-web/issues/2305 --richvdh
    return this._crypto.downloadKeys(roomMembers, false).then((devices) => {
        // remove any blocked devices
        for (const userId in devices) {
            if (!devices.hasOwnProperty(userId)) {
                continue;
            }

            const userDevices = devices[userId];
            for (const deviceId in userDevices) {
                if (!userDevices.hasOwnProperty(deviceId)) {
                    continue;
                }

                if (userDevices[deviceId].isBlocked() ||
                    (userDevices[deviceId].isUnverified() &&
                     (room.getBlacklistUnverifiedDevices() ||
                      this._crypto.getGlobalBlacklistUnverifiedDevices()))
                   ) {
                    delete userDevices[deviceId];
                }
            }
        }

        return devices;
    });
};

/**
 * Megolm decryption implementation
 *
 * @constructor
 * @extends {module:crypto/algorithms/base.DecryptionAlgorithm}
 *
 * @param {object} params parameters, as per
 *     {@link module:crypto/algorithms/base.DecryptionAlgorithm}
 */
function MegolmDecryption(params) {
    base.DecryptionAlgorithm.call(this, params);

    // events which we couldn't decrypt due to unknown sessions / indexes: map from
    // senderKey|sessionId to list of MatrixEvents
    this._pendingEvents = {};

    // this gets stubbed out by the unit tests.
    this.olmlib = olmlib;
}
utils.inherits(MegolmDecryption, base.DecryptionAlgorithm);

/**
 * @inheritdoc
 *
 * @param {MatrixEvent} event
 *
 * @return {Promise} resolves once we have finished decrypting. Rejects with an
 * `algorithms.DecryptionError` if there is a problem decrypting the event.
 */
MegolmDecryption.prototype.decryptEvent = function(event) {
    return this._decryptEvent(event, true);
};


// helper for the real decryptEvent and for _retryDecryption. If
// requestKeysOnFail is true, we'll send an m.room_key_request when we fail
// to decrypt the event due to missing megolm keys.
MegolmDecryption.prototype._decryptEvent = async function(event, requestKeysOnFail) {
    const content = event.getWireContent();

    if (!content.sender_key || !content.session_id ||
        !content.ciphertext
       ) {
        throw new base.DecryptionError("Missing fields in input");
    }

    let res;
    try {
        res = this._olmDevice.decryptGroupMessage(
            event.getRoomId(), content.sender_key, content.session_id, content.ciphertext,
        );
    } catch (e) {
        if (e.message === 'OLM.UNKNOWN_MESSAGE_INDEX') {
            this._addEventToPendingList(event);
            if (requestKeysOnFail) {
                this._requestKeysForEvent(event);
            }
        }
        throw new base.DecryptionError(
            e.toString(), {
                session: content.sender_key + '|' + content.session_id,
            },
        );
    }

    if (res === null) {
        // We've got a message for a session we don't have.
        this._addEventToPendingList(event);
        if (requestKeysOnFail) {
            this._requestKeysForEvent(event);
        }
        throw new base.DecryptionError(
            "The sender's device has not sent us the keys for this message.",
            {
                session: content.sender_key + '|' + content.session_id,
            },
        );
    }

    const payload = JSON.parse(res.result);

    // belt-and-braces check that the room id matches that indicated by the HS
    // (this is somewhat redundant, since the megolm session is scoped to the
    // room, so neither the sender nor a MITM can lie about the room_id).
    if (payload.room_id !== event.getRoomId()) {
        throw new base.DecryptionError(
            "Message intended for room " + payload.room_id,
        );
    }

    event.setClearData(payload, res.senderKey, res.keysClaimed.ed25519,
        res.forwardingCurve25519KeyChain);
};

MegolmDecryption.prototype._requestKeysForEvent = function(event) {
    const sender = event.getSender();
    const wireContent = event.getWireContent();

    // send the request to all of our own devices, and the
    // original sending device if it wasn't us.
    const recipients = [{
        userId: this._userId, deviceId: '*',
    }];
    if (sender != this._userId) {
        recipients.push({
            userId: sender, deviceId: wireContent.device_id,
        });
    }

    this._crypto.requestRoomKey({
        room_id: event.getRoomId(),
        algorithm: wireContent.algorithm,
        sender_key: wireContent.sender_key,
        session_id: wireContent.session_id,
    }, recipients);
};

/**
 * Add an event to the list of those we couldn't decrypt the first time we
 * saw them.
 *
 * @private
 *
 * @param {module:models/event.MatrixEvent} event
 */
MegolmDecryption.prototype._addEventToPendingList = function(event) {
    const content = event.getWireContent();
    const k = content.sender_key + "|" + content.session_id;
    if (!this._pendingEvents[k]) {
        this._pendingEvents[k] = [];
    }
    this._pendingEvents[k].push(event);
};

/**
 * @inheritdoc
 *
 * @param {module:models/event.MatrixEvent} event key event
 */
MegolmDecryption.prototype.onRoomKeyEvent = function(event) {
    const content = event.getContent();
    const sessionId = content.session_id;
    let senderKey = event.getSenderKey();
    let forwardingKeyChain = [];
    let exportFormat = false;
    let keysClaimed;

    if (!content.room_id ||
        !sessionId ||
        !content.session_key
       ) {
        console.error("key event is missing fields");
        return;
    }

    if (!senderKey) {
        console.error("key event has no sender key (not encrypted?)");
        return;
    }

    if (event.getType() == "m.forwarded_room_key") {
        exportFormat = true;
        forwardingKeyChain = content.forwarding_curve25519_key_chain;
        if (!utils.isArray(forwardingKeyChain)) {
            forwardingKeyChain = [];
        }

        // copy content before we modify it
        forwardingKeyChain = forwardingKeyChain.slice();
        forwardingKeyChain.push(senderKey);

        senderKey = content.sender_key;
        if (!senderKey) {
            console.error("forwarded_room_key event is missing sender_key field");
            return;
        }

        const ed25519Key = content.sender_claimed_ed25519_key;
        if (!ed25519Key) {
            console.error(
                `forwarded_room_key_event is missing sender_claimed_ed25519_key field`,
            );
            return;
        }

        keysClaimed = {
            ed25519: ed25519Key,
        };
    } else {
        keysClaimed = event.getKeysClaimed();
    }

    console.log(`Adding key for megolm session ${senderKey}|${sessionId}`);
    this._olmDevice.addInboundGroupSession(
        content.room_id, senderKey, forwardingKeyChain, sessionId,
        content.session_key, keysClaimed,
        exportFormat,
    );

    // cancel any outstanding room key requests for this session
    this._crypto.cancelRoomKeyRequest({
        algorithm: content.algorithm,
        room_id: content.room_id,
        session_id: content.session_id,
        sender_key: senderKey,
    });

    // have another go at decrypting events sent with this session.
    this._retryDecryption(senderKey, sessionId);
};

/**
 * @inheritdoc
 */
MegolmDecryption.prototype.hasKeysForKeyRequest = async function(keyRequest) {
    const body = keyRequest.requestBody;

    return this._olmDevice.hasInboundSessionKeys(
        body.room_id,
        body.sender_key,
        body.session_id,
        // TODO: ratchet index
    );
};

/**
 * @inheritdoc
 */
MegolmDecryption.prototype.shareKeysWithDevice = function(keyRequest) {
    const userId = keyRequest.userId;
    const deviceId = keyRequest.deviceId;
    const deviceInfo = this._crypto.getStoredDevice(userId, deviceId);
    const body = keyRequest.requestBody;

    this.olmlib.ensureOlmSessionsForDevices(
        this._olmDevice, this._baseApis, {
            [userId]: [deviceInfo],
        },
    ).then((devicemap) => {
        const olmSessionResult = devicemap[userId][deviceId];
        if (!olmSessionResult.sessionId) {
            // no session with this device, probably because there
            // were no one-time keys.
            //
            // ensureOlmSessionsForUsers has already done the logging,
            // so just skip it.
            return null;
        }

        console.log(
            "sharing keys for session " + body.sender_key + "|"
            + body.session_id + " with device "
            + userId + ":" + deviceId,
        );

        const payload = this._buildKeyForwardingMessage(
            body.room_id, body.sender_key, body.session_id,
        );

        const encryptedContent = {
            algorithm: olmlib.OLM_ALGORITHM,
            sender_key: this._olmDevice.deviceCurve25519Key,
            ciphertext: {},
        };

        return this.olmlib.encryptMessageForDevice(
            encryptedContent.ciphertext,
            this._userId,
            this._deviceId,
            this._olmDevice,
            userId,
            deviceInfo,
            payload,
        ).then(() => {
            const contentMap = {
                [userId]: {
                    [deviceId]: encryptedContent,
                },
            };

            // TODO: retries
            return this._baseApis.sendToDevice("m.room.encrypted", contentMap);
        });
    }).done();
};

MegolmDecryption.prototype._buildKeyForwardingMessage = function(
    roomId, senderKey, sessionId,
) {
    const key = this._olmDevice.getInboundGroupSessionKey(
        roomId, senderKey, sessionId,
    );

    return {
        type: "m.forwarded_room_key",
        content: {
            algorithm: olmlib.MEGOLM_ALGORITHM,
            room_id: roomId,
            sender_key: senderKey,
            sender_claimed_ed25519_key: key.sender_claimed_ed25519_key,
            session_id: sessionId,
            session_key: key.key,
            chain_index: key.chain_index,
            forwarding_curve25519_key_chain: key.forwarding_curve25519_key_chain,
        },
    };
};

/**
 * @inheritdoc
 *
 * @param {module:crypto/OlmDevice.MegolmSessionData} session
 */
MegolmDecryption.prototype.importRoomKey = function(session) {
    this._olmDevice.importInboundGroupSession(session);

    // have another go at decrypting events sent with this session.
    this._retryDecryption(session.sender_key, session.session_id);
};

/**
 * Have another go at decrypting events after we receive a key
 *
 * @private
 * @param {String} senderKey
 * @param {String} sessionId
 */
MegolmDecryption.prototype._retryDecryption = function(senderKey, sessionId) {
    const k = senderKey + "|" + sessionId;
    const pending = this._pendingEvents[k];
    if (!pending) {
        return;
    }

    delete this._pendingEvents[k];

    for (let i = 0; i < pending.length; i++) {
        pending[i].attemptDecryption(this._crypto);
    }
};

base.registerAlgorithm(
    olmlib.MEGOLM_ALGORITHM, MegolmEncryption, MegolmDecryption,
);<|MERGE_RESOLUTION|>--- conflicted
+++ resolved
@@ -331,17 +331,6 @@
                     ciphertext: {},
                 };
 
-<<<<<<< HEAD
-                olmlib.encryptMessageForDevice(
-                    encryptedContent.ciphertext,
-                    self._userId,
-                    self._deviceId,
-                    self._olmDevice,
-                    userId,
-                    deviceInfo,
-                    payload,
-                );
-
                 if (currentToDeviceId > maxToDeviceMessagesPerRequest) {
                     currentToDeviceId = 0;
                     maxContentMapId++;
@@ -349,20 +338,12 @@
                 if (!contentMaps[maxContentMapId]) {
                     contentMaps[maxContentMapId] = {};
                 }
-
                 if (!contentMaps[maxContentMapId][userId]) {
                     contentMaps[maxContentMapId][userId] = {};
                 }
 
                 contentMaps[maxContentMapId][userId][deviceId] = encryptedContent;
                 currentToDeviceId++;
-                haveTargets = true;
-=======
-                if (!contentMap[userId]) {
-                    contentMap[userId] = {};
-                }
-
-                contentMap[userId][deviceId] = encryptedContent;
 
                 promises.push(
                     olmlib.encryptMessageForDevice(
@@ -375,7 +356,6 @@
                         payload,
                     ),
                 );
->>>>>>> 92a75aaa
             }
         }
 
@@ -383,8 +363,6 @@
             // no devices to send to
             return Promise.resolve();
         }
-<<<<<<< HEAD
-        // TODO: retries
         function sendToDeviceLoop(slice) {
             if (slice > maxContentMapId) {
                 return Promise.resolve();
@@ -410,16 +388,11 @@
                     return sendToDeviceLoop(slice + 1);
                 });
         }
-        return sendToDeviceLoop(0);
-    }).then(() => {
-=======
-
         return Promise.all(promises).then(() => {
             // TODO: retries
-            return self._baseApis.sendToDevice("m.room.encrypted", contentMap);
+            return sendToDeviceLoop(0);
         });
-    }).then(function() {
->>>>>>> 92a75aaa
+    }).then(() => {
         console.log(`Completed megolm keyshare in ${self._roomId}`);
 
         // Add the devices we have shared with to session.sharedWithDevices.
